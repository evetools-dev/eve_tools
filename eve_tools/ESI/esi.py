--- conflicted
+++ resolved
@@ -5,11 +5,8 @@
 from typing import Iterable, Optional, Union, List, Tuple
 
 from .checker import ESIRequestChecker
-<<<<<<< HEAD
 from .formatter import ESIFormatter
-=======
 from .parser import ESIRequestParser
->>>>>>> b2458a04
 from .token import ESITokens, Token
 from .metadata import ESIMetadata, ESIRequest
 from .application import ESIApplications, Application
@@ -160,7 +157,6 @@
     @property
     def checker(self) -> ESIRequestChecker:
         return self.__request_checker
-<<<<<<< HEAD
         
     def setFormatter(self, fmt: ESIFormatter):
         self._formatter = fmt
@@ -168,12 +164,10 @@
     @property
     def formatter(self):
         return self.__formatter
-=======
 
     @property
     def parser(self) -> ESIRequestParser:
         return self.__parser
->>>>>>> b2458a04
 
     @_session_recorder(fields="timer")
     def get(
@@ -400,11 +394,7 @@
         # where I need to use epoll (or select) to interrupt the blocking accept and do something else (like servering a client).
         # Something cool and slightly difficult to understand: https://stackoverflow.com/questions/49005651/how-does-asyncio-actually-work
         # self.async_request = ESIRequestError(raises=raises)(self.async_request)
-<<<<<<< HEAD
-        resp: ESIResponse = await ESIRequestError(raises=self.__raises)(self.async_request)(
-=======
         res: ESIResponse = await ESIRequestError(raises=self.__raises)(self.async_request)(
->>>>>>> b2458a04
             api_request, method, checks=checks
         )
 
@@ -419,7 +409,7 @@
         self.__raises = None  # back to default
 
         # Apply formatter to format the response.
-        ret = self.__formatter(key, resp)
+        ret = self.__formatter(key, res)
         return ret
 
     @_session_recorder(exclude="timer")
