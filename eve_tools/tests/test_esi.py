import unittest
from aiohttp import ClientResponseError
from datetime import datetime

from eve_tools.ESI import ESIClient
from eve_tools.ESI.metadata import ESIMetadata, ESIRequest
<<<<<<< HEAD
from eve_tools.ESI.utils import _SessionRecord, ESIRequestError
from eve_tools.ESI.esi import _RequestChecker
from eve_tools.data import CacheDB
from eve_tools.data.cache import SqliteCache
from eve_tools.tests.utils import request_from_ESI
=======
from eve_tools.ESI.sso.utils import to_clipboard, read_clipboard
from eve_tools.ESI.utils import _SessionRecord
>>>>>>> ddd1ac08


class TestESI(unittest.TestCase):
    def test_api_session_recorder(self):
        """Tests ESI._start_api_session, ESI._end_api_session, ESI._clear_api_record, ESI._api_session_record"""
        # Test: clear session
        ESIClient._record = _SessionRecord(requests=123, timer=12.3, expires="future")
        ESIClient._clear_record()
        self.assertIsInstance(ESIClient._record, _SessionRecord)
        self.assertFalse(ESIClient._record)  # empty
        self.assertTrue(ESIClient._record_session)  # does not stop record

        ESIClient._record = _SessionRecord(requests=123, timer=12.3, expires="future")
        ESIClient._clear_record(field="expires")
        self.assertIsNone(ESIClient._record.expires)
        self.assertEqual(ESIClient._record.requests, 123)

        # Test: start & stop recording
        ESIClient._clear_record()
        ESIClient.head("/universe/systems/")
        self.assertTrue(ESIClient._record)  # not empty
        record = _SessionRecord(
            ESIClient._record.requests,
            ESIClient._record.timer,
            ESIClient._record.expires,
            requests_blocked=ESIClient._record.requests_blocked,
            requests_failed=ESIClient._record.requests_failed,
            requests_succeed=ESIClient._record.requests_succeed,
        )  # copy
        self.assertGreater(record.timer, 0.0)
        self.assertGreater(record.requests, 0)
        self.assertIsNotNone(record.expires, None)

        ESIClient._stop_record()
        ESIClient.head("/universe/systems/")
        record2 = ESIClient._record
        self.assertFalse(ESIClient._record_session)
        self.assertEqual(record, record2)  # stop_record working

        ESIClient._start_record()
        ESIClient.head("/universe/systems/")
        self.assertEqual(ESIClient._record.requests, record.requests + 1)

        # Test: records correctly
        ESIClient._clear_record()
        ESIClient._start_record()
        expire_1 = ESIClient.head(
            "/markets/{region_id}/orders/", region_id=10000002, order_type="all"
        ).expires
        expire_2 = ESIClient.head(
            "/markets/{region_id}/history/", region_id=10000002, type_id=12005
        ).expires
        dt_format = "%a, %d %b %Y %H:%M:%S %Z"
        expected_expires = (
            datetime.strftime(
                min(
                    datetime.strptime(expire_1, dt_format),
                    datetime.strptime(expire_2, dt_format),
                ),
                dt_format,
            )
            + "GMT"
        )
        self.assertEqual(expected_expires, ESIClient._record.expires)
        self.assertEqual(ESIClient._record.requests, 2)
        self.assertGreater(ESIClient._record.timer, 0.0001)
<<<<<<< HEAD
        self.assertEqual(ESIClient._record.requests_succeed, 2)

        # Test: failed and blocked
        ESIClient._clear_record()
        ESIClient.head(
            "/markets/{region_id}/orders/",
            region_id=10000002,
            order_type="all",
            type_id=12007,
            raises=False,
        )
        self.assertEqual(ESIClient._record.requests_blocked, 1)
        self.assertEqual(ESIClient._record.requests, 1)

        ESIClient.get(
            "/markets/{region_id}/orders/",
            async_loop=["type_id"],
            region_id=10000002,
            order_type="all",
            type_id=[12005, 12006],
            raises=False,
        )
        self.assertEqual(ESIClient._record.requests_blocked, 1)
        self.assertEqual(ESIClient._record.requests_failed, 0)
        self.assertEqual(ESIClient._record.requests_succeed, 2)

    def test_request_raises(self):
        """Test ESI.request(..., raises=True/False/None).

        Currently not available because _RequestChecker could 100% block requests with invalid type_id."""
        # Make a correct request first
        # resp = ESIClient.get(
        #     "/markets/{region_id}/history/", region_id=10000002, type_id=12005
        # )
        # self.assertEqual(resp.error_remain, ESIRequestError._global_error_remain[0])

        # # Test: raises = True
        # error_remain_before = ESIRequestError._global_error_remain[0]
        # with self.assertRaises(ClientResponseError):  # 404
        #     ESIClient.get(
        #         "/markets/{region_id}/history/",
        #         region_id=10000002,
        #         type_id=60078,
        #         raises=True,
        #     )
        # error_remain_after = ESIRequestError._global_error_remain[0]
        # self.assertEqual(error_remain_before - error_remain_after, 1)

        # with self.assertRaises(ClientResponseError):  # 404
        #     ESIClient.get(  # with async_loop
        #         "/markets/{region_id}/history/",
        #         async_loop=["type_id"],
        #         region_id=10000002,
        #         type_id=[60078],
        #         raises=True,
        #     )

        # # Test: raises = False
        # resp = ESIClient.get(
        #     "/markets/{region_id}/history/",
        #     region_id=10000002,
        #     type_id=60078,
        #     raises=False,
        # )
        # self.assertIsNone(resp)

        # resp = ESIClient.get(
        #     "/markets/{region_id}/history/",
        #     async_loop=["type_id"],
        #     region_id=10000002,
        #     type_id=[60078, 12005],
        #     raises=False,
        # )
        # self.assertEqual(len(resp), 1)

        # resp = ESIClient.head(
        #     "/markets/{region_id}/history/",
        #     region_id=10000002,
        #     type_id=60078,
        #     raises=False,
        # )
        # self.assertIsNone(resp)

        # # Test: raises = None
        # ESIRequestError._global_error_remain[0] = 7
        # resp = ESIClient.get(
        #     "/markets/{region_id}/history/",
        #     region_id=10000002,
        #     type_id=60078,
        #     raises=None,
        # )
        # self.assertIsNone(resp)
        # self.assertEqual(ESIRequestError._global_error_remain[0], 6)

        # with self.assertRaises(ClientResponseError):  # 404
        #     ESIClient.get(
        #         "/markets/{region_id}/history/",
        #         region_id=10000002,
        #         type_id=60078,
        #         raises=None,
        #     )
        # self.assertEqual(ESIRequestError._global_error_remain[0], 5)

        # # Test: default value
        # ESIClient.get(
        #     "/markets/{region_id}/history/", region_id=10000002, type_id=12005
        # )  # correct request

        # if ESIRequestError._global_error_remain[0] > 7:
        #     error_before = ESIRequestError._global_error_remain[0]
        #     resp = ESIClient.get(
        #         "/markets/{region_id}/history/",
        #         async_loop=["type_id"],
        #         region_id=10000002,
        #         type_id=[60078, 12005, 63715],
        #     )
        #     error_after = ESIRequestError._global_error_remain[0]
        #     self.assertEqual(len(resp), 1)
        #     self.assertEqual(error_before - error_after, 2)

        # ESIRequestError._global_error_remain[0] = 5
        # with self.assertRaises(ClientResponseError):  # 404
        #     ESIClient.get(
        #         "/markets/{region_id}/history/",
        #         async_loop=["type_id"],
        #         region_id=10000002,
        #         type_id=[63715, 1],
        #     )
        # self.assertEqual(ESIRequestError._global_error_remain[0], 4)

        # with self.assertRaises(ClientResponseError):  # 404
        #     ESIClient.head(
        #         "/markets/{region_id}/history/",
        #         region_id=10000002,
        #         type_id=63715,
        #     )
        return


class TestRequestChecker(unittest.TestCase):
    checker = _RequestChecker()
    checker_cache = SqliteCache(CacheDB, "checker_cache")

    def test_check_type_id(self):
        """Tests _RequestChecker._check_request_type_id()."""
        api_request = ESIRequest(params={"type_id": 12005})
        res = request_from_ESI(
            self.checker._check_request_type_id, api_request, cache=self.checker_cache
        )
        self.assertTrue(res)

        api_request = ESIRequest(params={"type_id": 12007})  # blocked: not a type_id
        res = request_from_ESI(
            self.checker._check_request_type_id, api_request, cache=self.checker_cache
        )
        self.assertFalse(res)

        api_request = ESIRequest(params={"type_id": 63715})  # blocked: ESI endpoint
        res = request_from_ESI(
            self.checker._check_request_type_id, api_request, cache=self.checker_cache
        )
        self.assertFalse(res)
=======


class TestSSO(unittest.TestCase):
    def test_pc_copy(self):
        # Testing check_call and other cmd are not necessary.
        # Only to make sure we can copy/paste correctly.
        msg = "ESI_TEST"
        self.assertIsNone(to_clipboard(msg))
        self.assertEqual(msg, read_clipboard())
>>>>>>> ddd1ac08
<|MERGE_RESOLUTION|>--- conflicted
+++ resolved
@@ -4,16 +4,12 @@
 
 from eve_tools.ESI import ESIClient
 from eve_tools.ESI.metadata import ESIMetadata, ESIRequest
-<<<<<<< HEAD
 from eve_tools.ESI.utils import _SessionRecord, ESIRequestError
 from eve_tools.ESI.esi import _RequestChecker
+from eve_tools.ESI.sso.utils import to_clipboard, read_clipboard
 from eve_tools.data import CacheDB
 from eve_tools.data.cache import SqliteCache
 from eve_tools.tests.utils import request_from_ESI
-=======
-from eve_tools.ESI.sso.utils import to_clipboard, read_clipboard
-from eve_tools.ESI.utils import _SessionRecord
->>>>>>> ddd1ac08
 
 
 class TestESI(unittest.TestCase):
@@ -80,7 +76,6 @@
         self.assertEqual(expected_expires, ESIClient._record.expires)
         self.assertEqual(ESIClient._record.requests, 2)
         self.assertGreater(ESIClient._record.timer, 0.0001)
-<<<<<<< HEAD
         self.assertEqual(ESIClient._record.requests_succeed, 2)
 
         # Test: failed and blocked
@@ -243,7 +238,6 @@
             self.checker._check_request_type_id, api_request, cache=self.checker_cache
         )
         self.assertFalse(res)
-=======
 
 
 class TestSSO(unittest.TestCase):
@@ -253,4 +247,3 @@
         msg = "ESI_TEST"
         self.assertIsNone(to_clipboard(msg))
         self.assertEqual(msg, read_clipboard())
->>>>>>> ddd1ac08
