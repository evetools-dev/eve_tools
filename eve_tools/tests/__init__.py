<<<<<<< HEAD
import unittest

from .test_api import TestMarket, TestSearch
from .test_esi import TestESI, TestRequestChecker
=======
from .test_esi import TestSSO, TestESI
from .test_api import TestMarket, TestSearch
>>>>>>> ddd1ac08
<|MERGE_RESOLUTION|>--- conflicted
+++ resolved
@@ -1,9 +1,2 @@
-<<<<<<< HEAD
-import unittest
-
 from .test_api import TestMarket, TestSearch
-from .test_esi import TestESI, TestRequestChecker
-=======
-from .test_esi import TestSSO, TestESI
-from .test_api import TestMarket, TestSearch
->>>>>>> ddd1ac08
+from .test_esi import TestESI, TestRequestChecker, TestSSO