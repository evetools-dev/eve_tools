--- conflicted
+++ resolved
@@ -51,7 +51,6 @@
 
 Go to a Python editor, run the following code:
 ```python
-<<<<<<< HEAD
 from eve_tools.tests import *
 import unittest
 
@@ -72,13 +71,4 @@
 ```
 This means your test configuration is incorrect (config does not have field ``structure_name`` and ``cname``). Use ``test_config.set()`` to configure your tests and rerun tests. You should see no skipping.
 
-Feel free to leave your in-game character name. I will send you some isk if your feedback helps to improve this project.
-=======
-from eve_tools import *
-import unittest
-
-unittest.main()
-```
-
-You would see around 20+ tests running. Internet connection is required.
->>>>>>> f8238da7
+Feel free to leave your in-game character name. I will send you some isk if your feedback helps to improve this project.